--- conflicted
+++ resolved
@@ -53,7 +53,6 @@
 IS_RENDER = os.getenv("RENDER") is not None
 
 # --- Import Handlers & Keyboards ---
-<<<<<<< HEAD
 # These imports will now work because we are creating the files.
 from .handlers.start import start_command, help_command
 from .handlers.wallet import balance_command, profile_command
@@ -73,24 +72,12 @@
     BENEFICIARY_ADD_ALIAS,
     BENEFICIARY_ADD_ADDRESS,
     AMOUNT,
-=======
-from .handlers.price import price_command  # noqa: E402
-from .handlers.settings import settings_command  # noqa: E402
-from .handlers.start import help_command, start_command  # noqa: E402
-from .handlers.transaction import (  # noqa: E402
->>>>>>> c230caa6
     ADDRESS,
-    AMOUNT,
     CONFIRM,
-    address_handler,
-    amount_handler,
-    cancel_handler,
-    confirm_handler,
-    history_command,
-    send_command,
 )
-from .handlers.wallet import balance_command, profile_command  # noqa: E402
-from .keyboards.menus import keyboards  # noqa: E402
+from .handlers.price import price_command
+from .handlers.settings import settings_command
+from .keyboards.menus import keyboards # Import the keyboards object
 
 
 async def callback_query_handler(update: Update, context: ContextTypes.DEFAULT_TYPE):
