"""Performance tests.

- Simulate user sign ups
- Simulate peer-to-peer payments
- Generate synthetic users.
"""

import asyncio
import random
import time
from datetime import datetime
from typing import Any

from backend.services.xrp_service import XRPService

import httpx
import pandas as pd
from faker import Faker
import os
from dotenv import load_dotenv

load_dotenv()  


API_KEY = os.getenv("BOT_API_KEY")

headers = {"X-API-Key": API_KEY}

class PerformanceTestSuite:
    """Performance testing for XRP Telegram Bot."""

    def __init__(self, api_url: str = "http://localhost:8000"):
        self.api_url = api_url
        self.faker = Faker()
        self.results: dict[str, list[dict[str, Any]]] = {
            "signups": [],
            "transactions": [],
            "balance_checks": [],
        }

    def generate_synthetic_user(self) -> dict[str, Any]:
        """Generate synthetic user data."""
        telegram_id = str(random.randint(100000000, 999999999))
        return {
            "telegram_id": telegram_id,
            "telegram_username": self.faker.user_name(),
            "telegram_first_name": self.faker.first_name(),
            "telegram_last_name": self.faker.last_name(),
        }

    async def signup_user(self, user_data: dict[str, Any]) -> dict[str, Any]:
<<<<<<< HEAD
        """Simulate user signup and wait until the XRP account exists."""
=======
        """Simulate user signup."""
>>>>>>> bfd5707b
        start_time = time.time()

        async with httpx.AsyncClient(timeout=30.0) as client:
            try:
                # Step 1: Register user
                response = await client.post(
                    f"{self.api_url}/api/v1/user/register",
                    json=user_data,
                    headers=headers  # include the API key
                )

                elapsed_time = time.time() - start_time
                success = response.status_code == 201
                result_data = response.json() if success else None

                # Step 2: Wait for account to exist on the ledger
                if success and result_data and result_data.get("xrp_address"):
                    address = result_data["xrp_address"]
                    service = XRPService()

                    # Step 2a: Fund the wallet with retry
                    max_retries = 3
                    for attempt in range(1, max_retries + 1):
                        funded = await service.fund_wallet_from_faucet(address)
                        if funded:
                            print(f"✅ Wallet {address} funded successfully")
                            break
                        wait_time = attempt * 2  # exponential backoff: 2, 4, 6 seconds
                        print(f"⚠️ Faucet busy, retrying in {wait_time}s (attempt {attempt})...")
                        await asyncio.sleep(wait_time)
                    else:
                        print(f"❌ Funding failed for {address} after {max_retries} attempts")


                    # Step 2b: Wait for the balance to be positive
                    timeout = 30  # seconds
                    poll_interval = 1  # seconds
                    waited = 0
                    balance = 0
                    while waited < timeout:
                        balance = await service.get_balance(address)
                        if balance and balance > 0:
                            break
                        await asyncio.sleep(poll_interval)
                        waited += poll_interval
                    else:
                        print(f"⚠️ Account {address} not funded within {timeout}s")

                    if result_data:
                        result_data["balance"] = str(balance)

                return {
                    "success": success,
                    "user_id": user_data["telegram_id"],
                    "response_time": elapsed_time,
                    "status_code": response.status_code,
                    "data": result_data,
                    "timestamp": datetime.now().isoformat(),
                }

            except Exception as e:
                return {
                    "success": False,
                    "user_id": user_data["telegram_id"],
                    "response_time": time.time() - start_time,
                    "error": str(e),
                    "timestamp": datetime.now().isoformat(),
                }



    async def send_payment(self, from_id: str, to_address: str, amount: float) -> dict[str, Any]:
        """Simulate P2P payment."""
        start_time = time.time()

        async with httpx.AsyncClient(timeout=60.0) as client:
            try:
                response = await client.post(
                    f"{self.api_url}/api/v1/transaction/send",
<<<<<<< HEAD
                    json={"from_telegram_id": from_id, "to_address": to_address, "amount": amount},
                    headers=headers
=======
                    json={
                        "from_telegram_id": from_id,
                        "to_address": to_address,
                        "amount": amount,
                    },
>>>>>>> bfd5707b
                )

                elapsed_time = time.time() - start_time

                return {
                    "success": response.status_code == 200,
                    "from_id": from_id,
                    "to_address": to_address,
                    "amount": amount,
                    "response_time": elapsed_time,
                    "status_code": response.status_code,
                    "timestamp": datetime.now().isoformat(),
                }
            except Exception as e:
                return {
                    "success": False,
                    "from_id": from_id,
                    "response_time": time.time() - start_time,
                    "error": str(e),
                    "timestamp": datetime.now().isoformat(),
                }

    async def check_balance(self, telegram_id: str) -> dict[str, Any]:
        """Simulate balance check."""
        start_time = time.time()

        async with httpx.AsyncClient() as client:
            try:
                response = await client.get(f"{self.api_url}/api/v1/wallet/balance/{telegram_id}")

                elapsed_time = time.time() - start_time

                return {
                    "success": response.status_code == 200,
                    "user_id": telegram_id,
                    "response_time": elapsed_time,
                    "status_code": response.status_code,
                    "timestamp": datetime.now().isoformat(),
                }
            except Exception as e:
                return {
                    "success": False,
                    "user_id": telegram_id,
                    "response_time": time.time() - start_time,
                    "error": str(e),
                    "timestamp": datetime.now().isoformat(),
                }

    async def test_concurrent_signups(self, num_users: int = 10) -> list[dict[str, Any]]:
        """Test concurrent user signups."""
        print(f"\n🚀 Testing {num_users} concurrent user signups...")

        # Generate synthetic users
        users = [self.generate_synthetic_user() for _ in range(num_users)]

        # Run signups concurrently
        tasks = [self.signup_user(user) for user in users]
        results = await asyncio.gather(*tasks)

        self.results["signups"].extend(results)

        # Analyze results
        successful = sum(1 for r in results if r["success"])
        avg_time = sum(r["response_time"] for r in results) / len(results)
        max_time = max(r["response_time"] for r in results)
        min_time = min(r["response_time"] for r in results)

        print(f"✅ Successful signups: {successful}/{num_users}")
        print(f"⏱️ Average response time: {avg_time:.2f}s")
        print(f"⏱️ Min/Max response time: {min_time:.2f}s / {max_time:.2f}s")

        return results

    async def test_concurrent_payments(
        self, users: list[dict], num_payments: int = 20
    ) -> list[dict[str, Any]]:
        """Test concurrent P2P payments."""
        print(f"\n💸 Testing {num_payments} concurrent P2P payments...")

        if len(users) < 2:
            print("⚠️ Need at least 2 users for P2P payments")
            return []

        # Generate random payments between users
        payments = []
        for _ in range(num_payments):
            from_user = random.choice(users)
            to_user = random.choice([u for u in users if u != from_user])

            if from_user.get("data") and to_user.get("data"):
                payments.append(
                    {
                        "from_id": from_user["data"]["telegram_id"],
                        "to_address": to_user["data"]["xrp_address"],
                        "amount": round(random.uniform(1, 10), 2),
                    }
                )

        if not payments:
            print("⚠️ No valid payment pairs found.")
            return []

        # Run payments concurrently
        tasks = [self.send_payment(p["from_id"], p["to_address"], p["amount"]) for p in payments]
        results = await asyncio.gather(*tasks)

        self.results["transactions"].extend(results)

        # Analyze results
        successful = sum(1 for r in results if r["success"])
        avg_time = sum(r["response_time"] for r in results) / len(results) if results else 0

        print(f"✅ Successful payments: {successful}/{len(results)}")
        print(f"⏱️ Average response time: {avg_time:.2f}s")

        return results

    async def test_load_pattern(self, duration_seconds: int = 60) -> None:
        """Test with realistic load pattern over time."""
        print(f"\n📊 Running load test for {duration_seconds} seconds...")

        start_time = time.time()
        operations_count = 0

        while time.time() - start_time < duration_seconds:
            # Simulate varying load
            load_factor = random.choice([0.5, 1.0, 1.5, 2.0])

            # Random operation
            operation = random.choice(["signup", "balance", "payment"])

            if operation == "signup":
                user_data = self.generate_synthetic_user()
                result = await self.signup_user(user_data)
                self.results["signups"].append(result)
            elif operation == "balance" and self.results["signups"]:
                successful_users = [s for s in self.results["signups"] if s.get("data")]
                if successful_users:
                    user = random.choice(successful_users)
                    result = await self.check_balance(user["data"]["telegram_id"])
                    self.results["balance_checks"].append(result)
            elif operation == "payment" and len(self.results["signups"]) >= 2:
                # Pick two random users for payment
                users_with_data = [s for s in self.results["signups"] if s.get("data")]
                if len(users_with_data) >= 2:
                    from_user = random.choice(users_with_data)
                    to_user = random.choice([u for u in users_with_data if u != from_user])
                    result = await self.send_payment(
                        from_user["data"]["telegram_id"],
                        to_user["data"]["xrp_address"],
                        round(random.uniform(1, 5), 2),
                    )
                    self.results["transactions"].append(result)

            operations_count += 1

            # Variable delay to simulate realistic usage
            await asyncio.sleep(random.uniform(0.5, 2.0) / load_factor)

        print(f"✅ Completed {operations_count} operations in {duration_seconds} seconds.")

    def generate_report(self) -> str:
        """Generate performance test report."""
        report = []
        report.append("\n" + "=" * 60)
        report.append("📊 PERFORMANCE TEST REPORT")
        report.append("=" * 60)
        report.append(f"Generated: {datetime.now().isoformat()}")

        # Signup statistics
        if self.results["signups"]:
            signups = self.results["signups"]
            successful_signups = [s for s in signups if s["success"]]
            failed_signups = [s for s in signups if not s["success"]]

            report.append("\n📝 USER SIGNUPS")
            report.append("-" * 40)
            report.append(f"Total attempts: {len(signups)}")
            report.append(f"Successful: {len(successful_signups)}")
            report.append(f"Failed: {len(failed_signups)}")

            if successful_signups:
                response_times = [s["response_time"] for s in successful_signups]
                report.append(
                    f"Avg response time: {sum(response_times) / len(response_times):.2f}s"
                )
                report.append(f"Min response time: {min(response_times):.2f}s")
                report.append(f"Max response time: {max(response_times):.2f}s")
                report.append(f"95th percentile: {pd.Series(response_times).quantile(0.95):.2f}s")

        # Transaction statistics
        if self.results["transactions"]:
            transactions = self.results["transactions"]
            successful_tx = [t for t in transactions if t["success"]]
            failed_tx = [t for t in transactions if not t["success"]]

            report.append("\n💸 P2P PAYMENTS")
            report.append("-" * 40)
            report.append(f"Total attempts: {len(transactions)}")
            report.append(f"Successful: {len(successful_tx)}")
            report.append(f"Failed: {len(failed_tx)}")

            if successful_tx:
                response_times = [t["response_time"] for t in successful_tx]
                amounts = [t["amount"] for t in successful_tx]
                report.append(
                    f"Avg response time: {sum(response_times) / len(response_times):.2f}s"
                )
                report.append(f"Min response time: {min(response_times):.2f}s")
                report.append(f"Max response time: {max(response_times):.2f}s")
                report.append(f"Total XRP transferred: {sum(amounts):.2f}")
                report.append(f"Avg transaction amount: {sum(amounts) / len(amounts):.2f} XRP")

        # Balance check statistics
        if self.results["balance_checks"]:
            balance_checks = self.results["balance_checks"]
            successful_checks = [b for b in balance_checks if b["success"]]

            report.append("\n💰 BALANCE CHECKS")
            report.append("-" * 40)
            report.append(f"Total checks: {len(balance_checks)}")
            report.append(f"Successful: {len(successful_checks)}")

            if successful_checks:
                response_times = [b["response_time"] for b in successful_checks]
                report.append(
                    f"Avg response time: {sum(response_times) / len(response_times):.2f}s"
                )

        report.append("\n" + "=" * 60)

        return "\n".join(report)

    def save_results(self, filename: str = "performance_results.json") -> None:
        """Save test results to file."""
        import json

        with open(filename, "w") as f:
            json.dump(self.results, f, indent=2)

        print(f"💾 Results saved to {filename}")


async def main():
    """Run performance tests."""
    # Initialize test suite
    tester = PerformanceTestSuite()

    print("🏁 Starting Performance Tests for XRP Telegram Bot")
    print("=" * 60)

    # Test 1: Concurrent user signups
    signup_results = await tester.test_concurrent_signups(num_users=5)

    # Wait a bit for system to stabilize
    await asyncio.sleep(2)

    # Test 2: Concurrent P2P payments
    successful_signups = [s for s in signup_results if s.get("success") and s.get("data")]
    if successful_signups:
        await tester.test_concurrent_payments(successful_signups, num_payments=5)

    # Test 3: Sustained load test
    await tester.test_load_pattern(duration_seconds=30)

    # Generate and print report
    report = tester.generate_report()
    print(report)

    # Save results
    tester.save_results()


if __name__ == "__main__":
    # Run the performance tests
    asyncio.run(main())<|MERGE_RESOLUTION|>--- conflicted
+++ resolved
@@ -49,11 +49,7 @@
         }
 
     async def signup_user(self, user_data: dict[str, Any]) -> dict[str, Any]:
-<<<<<<< HEAD
         """Simulate user signup and wait until the XRP account exists."""
-=======
-        """Simulate user signup."""
->>>>>>> bfd5707b
         start_time = time.time()
 
         async with httpx.AsyncClient(timeout=30.0) as client:
@@ -133,16 +129,8 @@
             try:
                 response = await client.post(
                     f"{self.api_url}/api/v1/transaction/send",
-<<<<<<< HEAD
                     json={"from_telegram_id": from_id, "to_address": to_address, "amount": amount},
                     headers=headers
-=======
-                    json={
-                        "from_telegram_id": from_id,
-                        "to_address": to_address,
-                        "amount": amount,
-                    },
->>>>>>> bfd5707b
                 )
 
                 elapsed_time = time.time() - start_time
